--- conflicted
+++ resolved
@@ -229,11 +229,7 @@
         # modify coordinates so we need our own copy or we could mess up
         # parallel tests
         u = mda.Universe(GRO)
-<<<<<<< HEAD
         u.atoms[2000].position[1] = -999.9995 * 10  # nm -> A
-=======
-        u.atoms[2000].position = -999.9995 * 10  # nm -> A
->>>>>>> 004125eb
         assert_raises(ValueError, u.atoms.write, self.outfile2)
         del u
 
@@ -246,11 +242,7 @@
         # parallel tests
         u = mda.Universe(GRO)
         # nm -> A  ; [ob] 9999.9996 not caught
-<<<<<<< HEAD
         u.atoms[1000].position[1] = 9999.9999 * 10
-=======
-        u.atoms[1000].position = 9999.9999 * 10
->>>>>>> 004125eb
         assert_raises(ValueError, u.atoms.write, self.outfile2)
         del u
 
@@ -261,11 +253,7 @@
         # modify coordinates so we need our own copy or we could mess up
         # parallel tests
         u = mda.Universe(GRO, convert_units=False)
-<<<<<<< HEAD
         u.atoms[1000].position[1] = 9999.9999
-=======
-        u.atoms[1000].position = 9999.9999
->>>>>>> 004125eb
         assert_raises(ValueError, u.atoms.write, self.outfile2,
                       convert_units=False)
         del u
